--- conflicted
+++ resolved
@@ -229,14 +229,9 @@
     state_dir = '/media/matt/Zeus/STXBP1_High_Dose_Exps_3/spindle/states/'
     """
 
-<<<<<<< HEAD
-    eeg_dir = '/media/claudia/Data_A/claudia/STXBP1_High_Dose_Exps_3/standard/'
-    state_dir = '/media/claudia/Data_A/claudia/STXBP1_High_Dose_Exps_3/spindle_outputs/'
-    save_dir = '/media/claudia/Data_A/claudia/STXBP1_High_Dose_Exps_3/'
-    results = batch(eeg_dir, state_dir, save_dir)
-=======
+
+
     eeg_dir = '/media/matt/Zeus/claudia/test/standard/'
     state_dir = '/media/matt/Zeus/claudia/test/spindle/'
     results = batch(eeg_dir, state_dir)
     marray = as_metaarray(results)
->>>>>>> f6e1a965
